--- conflicted
+++ resolved
@@ -1,5 +1,4 @@
 import Dispatch
-import COperatingSystem
 import Foundation
 
 private let maxExcessSignalCount: Int = 2
@@ -39,17 +38,11 @@
     /// The current number of signals received while downstream was not ready
     /// since it was last ready
     private var excessSignalCount: Int
-
-<<<<<<< HEAD
-    /// The amount of bytes read from the socket. Only used for `Socket` types
-    private var remainingBytes: Int?
     
-=======
     /// If true, the source has received EOF signal.
     /// Event source should no longer be resumed. Keep reading until there is 0 return.
     private var cancelIsPending: Bool
-
->>>>>>> 1dca2de7
+    
     /// Creates a new `SocketSource`
     internal init(socket: Socket, on worker: Worker, bufferSize: Int) {
         self.socket = socket
@@ -60,7 +53,6 @@
         self.sourceIsSuspended = true
         self.cancelIsPending = false
         self.excessSignalCount = 0
-        self.remainingBytes = socket.size
         let readSource = self.eventLoop.onReadable(descriptor: socket.descriptor, readSourceSignal)
         self.readSource = readSource
     }
@@ -103,17 +95,7 @@
                     return
                 }
                 
-                let viewSize: Int
-
-                // If the file has a limit of data that should be read
-                if let remainingBytes = remainingBytes {
-                    viewSize = min(remainingBytes, count)
-                    self.remainingBytes = remainingBytes &- count
-                } else {
-                    viewSize = count
-                }
-                
-                let view = UnsafeBufferPointer<UInt8>(start: buffer.baseAddress, count: viewSize)
+                let view = UnsafeBufferPointer<UInt8>(start: buffer.baseAddress, count: count)
                 downstreamIsReady = false
                 let promise = Promise(Void.self)
                 downstream.input(.next(view, promise))
@@ -132,11 +114,6 @@
                             self.resumeIfSuspended()
                         }
                     }
-                }
-                
-                // If the file is fully read
-                if let remainingBytes = self.remainingBytes, remainingBytes <= 0 {
-                    self.close()
                 }
             case .wouldBlock:
                 resumeIfSuspended()
