import XCTest
import Async

final class StreamTests : XCTestCase {
    func testPipeline() throws {
        var squares: [Int] = []
        var reported = false
        var closed = false

        let numberEmitter = EmitterStream(Int.self)

        numberEmitter.map(to: Int.self) { num -> Int in
            return num * num
        }.drain { req in
            req.request(count: .max)
        }.output { num in
            squares.append(num)
            if num == 9 {
                throw CustomError()
            }
        }.catch { error in
            reported = true
            XCTAssert(error is CustomError)
        }.finally {
            closed = true
        }

        numberEmitter.emit(1)
        numberEmitter.emit(2)
        numberEmitter.emit(3)

        numberEmitter.close()

        XCTAssertEqual(squares, [1, 4, 9])
        XCTAssert(reported)
        XCTAssert(closed)
    }

    func testDelta() throws {
        let numberEmitter = EmitterStream<Int>()

        var output: [Int] = []

        numberEmitter.split { int in
            output.append(int)
        }.drain { req in
            req.request(count: .max)
        }.output { int in
            output.append(int)
        }.catch { err in
            XCTFail("\(err)")
        }.finally {
            // closed
        }

        numberEmitter.emit(1)
        numberEmitter.emit(2)
        numberEmitter.emit(3)

        XCTAssertEqual(output, [1, 1, 2, 2, 3, 3])
    }

    func testErrorChaining() throws {
        let numberEmitter = EmitterStream(Int.self)

        var results: [Int] = []
        var reported = false

        numberEmitter.map(to: Int.self) { int in
            return int * 2
        }.map(to: Int.self) { int in
            return int / 2
        }.drain { req in
            req.request(count: .max)
        }.output { res in
            if res == 3 {
                throw CustomError()
            }
            results.append(res)
        }.catch { error in
            reported = true
            XCTAssert(error is CustomError)
        }.finally {
            // closed
        }

        numberEmitter.emit(1)
        numberEmitter.emit(2)
        numberEmitter.emit(3)

        XCTAssertEqual(results, [1, 2])
        XCTAssert(reported)
    }
    
    func testMapError() throws {
        
    }

    func testCloseChaining() throws {
        let numberEmitter = EmitterStream(Int.self)

        var results: [Int] = []
        var closed = false

        numberEmitter.map(to: Int.self) { int in
            return int * 2
        }.map(to: Int.self) { int in
            return int / 2
        }.drain { req in
            req.request(count: .max)
        }.output { res in
            results.append(res)
        }.catch { error in
            XCTFail()
        }.finally {
            closed = true
        }

        numberEmitter.emit(1)
        numberEmitter.emit(2)
        numberEmitter.emit(3)

        numberEmitter.close()

        XCTAssertEqual(results, [1, 2, 3])
        XCTAssert(closed)
    }
    
    func testFutureStream() {
        let stream = FutureStream<Int, String> { int in
            return Future(int.description)
        }
        
        XCTAssertEqual(try stream.transform(3).blockingAwait(), "3")
    }
    
    func testConnectingStream() {
        let numberEmitter = EmitterStream(Int.self)
        
        var reached = false
        var i = 0
        let max = 100
        
        let drainStream = DrainStream(Int.self, onConnect: { upstream in
            upstream.request(count: .max)
        }, onInput: { int in
            XCTAssertEqual(i, int)
        }, onError: { error in
            XCTFail("\(error)")
        }, onClose: {
            XCTAssert(i == max)
            reached = true
        })
        
        let stream = ConnectingStream<Int>()
        numberEmitter.stream(to: stream).output(to: drainStream)
        
        while i < max {
            numberEmitter.emit(i)
            i += 1
        }
        
        numberEmitter.close()
        
        XCTAssert(reached)
    }
    
    func testClosureStream() {
        var downstream: AnyInputStream<Int>?
        var upstream: ConnectionContext?
        var reached = false
        var i = 0
        let max = 100
        
        let closureStream = ClosureStream<Int>(onInput: { event in
            switch event {
            case .next(let int):
                XCTAssertEqual(int, max)
                downstream?.next(int ^ .max)
            case .connect(let _upstream):
                upstream = _upstream
            case .close:
                downstream?.close()
            case .error(let error):
                XCTFail("\(error)")
            }
        }, onOutput: { _downstream in
            downstream = _downstream
        }, onConnection: { event in
            switch event {
            case .cancel: break
            case .request(let i):
                upstream?.request(count: i)
            }
        })
        
        let numberEmitter = EmitterStream(Int.self)
        numberEmitter.output(to: closureStream)
        
        closureStream.drain { upstream in
            upstream.request(count: .max)
        }.output { int in
            XCTAssertEqual(int ^ .max, i)
        }.catch { error in
            XCTFail("\(error)")
        }.finally {
            reached = true
        }
        
        while i < max {
            numberEmitter.emit(i)
            i += 1
        }
        
        numberEmitter.close()
        XCTAssert(reached)
    }

    func testTranslatingStream() throws {
        let emitter = EmitterStream([Int].self)
        let loop = try DefaultEventLoop(label: "codes.vapor.test.translating")

        let stream = ArrayChunkingStream<Int>(size: 3).stream(on: loop)
        emitter.output(to: stream)

        var upstream: ConnectionContext?
        var chunks: [[Int]] = []

        stream.drain { req in
            upstream = req
        }.output { chunk in
            chunks.append(chunk)
            upstream?.request()
        }.catch { error in
            XCTFail("\(error)")
        }.finally {
            print("closed")
        }

        upstream?.request()

        // test insufficient, then sufficient
        XCTAssertEqual(chunks.count, 0)
        emitter.emit([1, 2])
        XCTAssertEqual(chunks.count, 0)
        emitter.emit([3])
        XCTAssertEqual(chunks.count, 1)
        XCTAssertEqual(chunks[0], [1, 2, 3])

        // test sufficient
        XCTAssertEqual(chunks.count, 1)
        emitter.emit([4, 5, 6])
        XCTAssertEqual(chunks.count, 2)
        XCTAssertEqual(chunks[0], [1, 2, 3])
        XCTAssertEqual(chunks[1], [4, 5, 6])

        // test insufficient, then excess
        XCTAssertEqual(chunks.count, 2)
        emitter.emit([7, 8])
        XCTAssertEqual(chunks.count, 2)
        emitter.emit([9, 10])
        XCTAssertEqual(chunks.count, 3)
        XCTAssertEqual(chunks[0], [1, 2, 3])
        XCTAssertEqual(chunks[1], [4, 5, 6])
        XCTAssertEqual(chunks[2], [7, 8, 9])

        // test excess
        emitter.emit([11, 12, 13, 14, 15])
        XCTAssertEqual(chunks.count, 5)
        XCTAssertEqual(chunks[0], [1, 2, 3])
        XCTAssertEqual(chunks[1], [4, 5, 6])
        XCTAssertEqual(chunks[2], [7, 8, 9])
        XCTAssertEqual(chunks[3], [10, 11, 12])
        XCTAssertEqual(chunks[4], [13, 14, 15])
    }

    func testTranslatingStreamOverflow() throws {
        let emitter = EmitterStream([Int].self)
        let loop = try DefaultEventLoop(label: "codes.vapor.test.translating")

        let socket = loop.onTimeout(timeout: 100) { _ in /* fake socket */ }
        socket.resume()

        Thread.async { loop.runLoop() }

        let stream = ArrayChunkingStream<Int>(size: 2).stream(on: loop)
        emitter.output(to: stream)

        var upstream: ConnectionContext?
        var chunks: [[Int]] = []


        let count = 10_000
        let exp = expectation(description: "\(count) chunks")


        stream.drain { req in
            upstream = req
        }.output { chunk in
            chunks.append(chunk)
            if chunks.count >= count {
                exp.fulfill()
            } else {
                upstream?.request()
            }
        }.catch { error in
            XCTFail("\(error)")
        }.finally {
            print("closed")
        }

        upstream?.request()

        let huge = [Int].init(repeating: 5, count: count * 2)
        emitter.emit(huge)

        waitForExpectations(timeout: 30)
    }

    static let allTests = [
        ("testPipeline", testPipeline),
        ("testDelta", testDelta),
        ("testErrorChaining", testErrorChaining),
        ("testCloseChaining", testCloseChaining),
<<<<<<< HEAD
        ("testFutureStream", testFutureStream),
        ("testCloseChaining", testCloseChaining),
        ("testCloseChaining", testCloseChaining),
=======
        ("testTranslatingStream", testTranslatingStream),
        ("testTranslatingStreamOverflow", testTranslatingStreamOverflow),
>>>>>>> f6414f65
    ]
}


/// MARK: Utilities

fileprivate enum ArrayChunkingStreamState<S> {
    case ready
    case insufficient(S)
    case excess(S)
}

public final class ArrayChunkingStream<T>: TranslatingStream {
    private var state: ArrayChunkingStreamState<[T]>
    public let size: Int

    public init(size: Int) {
        state = .ready
        self.size = size
    }

    public func translate(input: [T]) -> TranslatingStreamResult<[T]> {
        switch state {
        case .ready:
            return handle(input)
        case .insufficient(let remainder):
            let input = remainder + input
            return handle(input)
        case .excess(let input):
            return handle(input)
        }
    }

    private func handle(_ input: [T]) -> TranslatingStreamResult<[T]> {
        if input.count == size {
            state = .ready
            return .sufficient(input)
        } else if input.count > size {
            let output = [T](input[..<size])
            let remainder = [T](input[size...])
            state = .excess(remainder)
            return .excess(output)
        } else {
            state = .insufficient(input)
            return .insufficient
        }
    }
}
<|MERGE_RESOLUTION|>--- conflicted
+++ resolved
@@ -124,14 +124,6 @@
 
         XCTAssertEqual(results, [1, 2, 3])
         XCTAssert(closed)
-    }
-    
-    func testFutureStream() {
-        let stream = FutureStream<Int, String> { int in
-            return Future(int.description)
-        }
-        
-        XCTAssertEqual(try stream.transform(3).blockingAwait(), "3")
     }
     
     func testConnectingStream() {
@@ -320,16 +312,10 @@
     static let allTests = [
         ("testPipeline", testPipeline),
         ("testDelta", testDelta),
-        ("testErrorChaining", testErrorChaining),
-        ("testCloseChaining", testCloseChaining),
-<<<<<<< HEAD
-        ("testFutureStream", testFutureStream),
         ("testCloseChaining", testCloseChaining),
         ("testCloseChaining", testCloseChaining),
-=======
         ("testTranslatingStream", testTranslatingStream),
         ("testTranslatingStreamOverflow", testTranslatingStreamOverflow),
->>>>>>> f6414f65
     ]
 }
 
