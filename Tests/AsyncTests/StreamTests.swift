import XCTest
import Async

final class StreamTests : XCTestCase {
    func testPipeline() throws {
        var squares: [Int] = []
        var reported = false
        var closed = false

<<<<<<< HEAD
        numberEmitter.map(to: Int.self) { int in
            return int * int
        }.drain { square in
            squares.append(square)
            if square == 9 {
=======
        let numberEmitter = EmitterStream(Int.self)

        numberEmitter.map { num -> Int in
            return num * num
        }.drain { req in
            req.request(count: .max)
        }.output { num in
            squares.append(num)
            if num == 9 {
>>>>>>> edb12050
                throw CustomError()
            }
        }.catch { error in
            reported = true
            XCTAssert(error is CustomError)
        }.finally {
            closed = true
        }

        numberEmitter.emit(1)
        numberEmitter.emit(2)
        numberEmitter.emit(3)

        numberEmitter.close()

        XCTAssertEqual(squares, [1, 4, 9])
        XCTAssert(reported)
        XCTAssert(closed)
    }

    func testDelta() throws {
        let numberEmitter = EmitterStream<Int>()

        var output: [Int] = []

        numberEmitter.split { int in
            output.append(int)
        }.drain { req in
            req.request(count: .max)
        }.output { int in
            output.append(int)
        }.catch { err in
            XCTFail("\(err)")
        }.finally {
            // closed
        }

        numberEmitter.emit(1)
        numberEmitter.emit(2)
        numberEmitter.emit(3)

        XCTAssertEqual(output, [1, 1, 2, 2, 3, 3])
    }

    func testErrorChaining() throws {
        let numberEmitter = EmitterStream(Int.self)

        var results: [Int] = []
        var reported = false

        numberEmitter.map(to: Int.self) { int in
            return int * 2
        }.map(to: Int.self) { int in
            return int / 2
        }.drain { req in
            req.request(count: .max)
        }.output { res in
            if res == 3 {
                throw CustomError()
            }
            results.append(res)
        }.catch { error in
            reported = true
            XCTAssert(error is CustomError)
        }.finally {
            // closed
        }

        numberEmitter.emit(1)
        numberEmitter.emit(2)
        numberEmitter.emit(3)

        XCTAssertEqual(results, [1, 2])
        XCTAssert(reported)
    }

    func testCloseChaining() throws {
        let numberEmitter = EmitterStream(Int.self)

        var results: [Int] = []
        var closed = false

        numberEmitter.map(to: Int.self) { int in
            return int * 2
        }.map(to: Int.self) { int in
            return int / 2
        }.drain { req in
            req.request(count: .max)
        }.output { res in
            results.append(res)
        }.catch { error in
            XCTFail()
        }.finally {
            closed = true
        }

        numberEmitter.emit(1)
        numberEmitter.emit(2)
        numberEmitter.emit(3)

        numberEmitter.close()

        XCTAssertEqual(results, [1, 2, 3])
        XCTAssert(closed)
    }


    static let allTests = [
        ("testPipeline", testPipeline),
        ("testDelta", testDelta),
        ("testErrorChaining", testErrorChaining),
        ("testCloseChaining", testCloseChaining),
    ]
}<|MERGE_RESOLUTION|>--- conflicted
+++ resolved
@@ -7,13 +7,6 @@
         var reported = false
         var closed = false
 
-<<<<<<< HEAD
-        numberEmitter.map(to: Int.self) { int in
-            return int * int
-        }.drain { square in
-            squares.append(square)
-            if square == 9 {
-=======
         let numberEmitter = EmitterStream(Int.self)
 
         numberEmitter.map { num -> Int in
@@ -23,7 +16,6 @@
         }.output { num in
             squares.append(num)
             if num == 9 {
->>>>>>> edb12050
                 throw CustomError()
             }
         }.catch { error in
